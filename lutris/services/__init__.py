--- conflicted
+++ resolved
@@ -50,13 +50,8 @@
 WIP_SERVICES = {
     "battlenet": BattleNetService,
     "itchio": ItchIoService,
-    "mame": MAMEService,
-<<<<<<< HEAD
-    "origin": OriginService,
-    "ubisoft": UbisoftConnectService,
+    "mame": MAMEService,    
     "flathub": FlathubService
-=======
->>>>>>> a78df687
 }
 
 if os.environ.get("LUTRIS_ENABLE_ALL_SERVICES"):
