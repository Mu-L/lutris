import os
from lutris.runners.runner import Runner
from lutris.util.libretro import RetroConfig
from lutris.util import system
from lutris.util.log import logger
from lutris import settings

# List of supported libretro cores
# First element is the human readable name for the core with the platform's short name
# Second element is the core identifier
# Third element is the platform's long name
LIBRETRO_CORES = [
    ('4do (3DO)', '4do', '3DO'),
    ('atari800 (Atari 800/5200)', 'atari800', 'Atari 800/5200'),
    ('blueMSX (MSX/MSX2/MSX+)', 'bluemsx', 'MSX/MSX2/MSX+'),
    ('Caprice32 (Amstrad CPC)', 'cap32', 'Amstrad CPC'),
    ('ChaiLove', 'chailove', 'ChaiLove'),
    ('Citra (Nintendo 3DS)', 'citra', 'Nintendo 3DS'),
    ('Citra Canary (Nintendo 3DS)', 'citra_canary', 'Nintendo 3DS'),
    ('CrocoDS (Amstrad CPC)', 'crocods', 'Amstrad CPC'),
    ('DesmuME (Nintendo DS)', 'desmume', 'Nintendo DS'),
    ('Dolphin (Nintendo Wii/Gamecube)', 'dolphin', 'Nintendo Wii/Gamecube'),
    ('EightyOne (Sinclair ZX81)', '81', 'Sinclair ZX81'),
    ('FCEUmm (Nintendo Entertainment System)', 'fceumm', 'Nintendo NES'),
    ('fMSX (MSX/MSX2/MSX2+)', 'fmsx', 'MSX/MSX2/MSX2+'),
    ('Fuse (ZX Spectrum)', 'fuse', 'Sinclair ZX Spectrum'),
    ('Gambatte (Game Boy Color)', 'gambatte', 'Nintendo Game Boy Color'),
    ('Genesis Plus GX (Sega Genesis)', 'genesis_plus_gx', 'Sega Genesis'),
    ('Handy (Atari Lynx)', 'handy', 'Atari Lynx'),
    ('Hatari (Atari ST/STE/TT/Falcon)', 'hatari', 'Atari ST/STE/TT/Falcon'),
    ('higan accuracy(Super Nintendo)', 'higan_sfc', 'Nintendo SNES'),
    ('higan balanced(Super Nintendo)', 'higan_sfc_balanced', 'Nintendo SNES'),
    ('MAME (Arcade)', 'mame', 'Arcade'),
    ('Mednafen GBA (Game Boy Advance)', 'mednafen_gba', 'Nintendo Game Boy Advance'),
    ('Mednafen NGP (SNK Neo Geo Pocket)', 'mednafen_ngp', 'SNK Neo Geo Pocket'),
    ('Mednafen PCE FAST (TurboGrafx-16)', 'mednafen_pce_fast', 'NEC PC Engine (TurboGrafx-16)'),
    ('Mednafen PCFX (NEC PC-FX)', 'mednafen_pcfx', 'NEC PC-FX'),
    ('Mednafen Saturn (Sega Saturn)', 'mednafen_saturn', 'Sega Saturn'),
    ('Mednafen SGX (NEC PC Engine SuperGrafx)', 'mednafen_supergrafx', 'NEC PC Engine (SuperGrafx)'),
    ('Mednafen WSWAN (Bandai WonderSwan)', 'mednafen_wswan', 'Bandai WonderSwan'),
    ('Mednafen PSX (Sony Playstation)', 'mednafen_psx', 'Sony PlayStation'),
    ('Mednafen PSX OpenGL (Sony Playstation)', 'mednafen_psx_hw', 'Sony PlayStation'),
    ('Mesen (Nintendo Entertainment System)', 'mesen', 'Nintendo NES'),
    ('mGBA (Game Boy Advance)', 'mgba', 'Nintendo Game Boy Advance'),
    ('Mupen64Plus (Nintendo 64)', 'mupen64plus', 'Nintendo N64'),
    ('Nestopia (Nintendo Entertainment System)', 'nestopia', 'Nintendo NES'),
    ('Neko Project 2 (NEC PC-98)', 'nekop2', 'NEC PC-98'),
    ('Neko Project II kai (NEC PC-98)', 'np2kai', 'NEC PC-98'),
    ('O2EM (Magnavox Odyssey²)', 'o2em', 'Magnavox Odyssey²'),
    ('PCSX Rearmed (Sony Playstation)', 'pcsx_rearmed', 'Sony PlayStation'),
    ('PicoDrive (Sega Genesis)', 'picodrive', 'Sega Genesis'),
    ('Portable SHARP X68000 Emulator (SHARP X68000)', 'px68k', 'Sharp X68000'),
    ('PPSSPP (PlayStation Portable)', 'ppsspp', 'Sony PlayStation Portable'),
    ('ProSystem (Atari 7800)', 'prosystem', 'Atari 7800'),
    ('Redream (Sega Dreamcast)', 'redream', 'Sega Dreamcast'),
    ('Reicast (Sega Dreamcast)', 'reicast', 'Sega Dreamcast'),
    ('Snes9x (Super Nintendo)', 'snes9x', 'Nintendo SNES'),
    ('Stella (Atari 2600)', 'stella', 'Atari 2600'),
    ('VecX (Vectrex)', 'vecx', 'Vectrex'),
    ('Yabause (Sega Saturn)', 'yabause', 'Sega Saturn'),
    ('VBA Next (Game Boy Advance)', 'vba_next', 'Nintendo Game Boy Advance'),
    ('VBA-M (Game Boy Advance)', 'vbam', 'Nintendo Game Boy Advance'),
    ('Virtual Jaguar (Atari Jaguar)', 'virtualjaguar', 'Atari Jaguar'),
    ('VICE (Commodore 128)', 'vice_x128', 'Commodore 128'),
    ('VICE (Commodore 16/Plus/4)', 'vice_xplus4', 'Commodore 16/Plus/4'),
    ('VICE (Commodore 64)', 'vice_x64', 'Commodore 64'),
    ('VICE (Commodore VIC-20)', 'vice_xvic', 'Commodore VIC-20')
]


def get_core_choices():
    return [(core[0], core[1]) for core in LIBRETRO_CORES]

def get_default_config_path(path=''):
    return os.path.join(settings.RUNNER_DIR, 'retroarch', path)

class libretro(Runner):
    human_name = "Libretro"
    description = "Multi system emulator"
    runnable_alone = True
    runner_executable = 'retroarch/retroarch'

    game_options = [
        {
            'option': 'main_file',
            'type': 'file',
            'label': 'ROM file',
        },
        {
            'option': 'core',
            'type': 'choice',
            'label': 'Core',
            'choices': get_core_choices(),
        }
    ]

    runner_options = [
        {
            'option': 'fullscreen',
            'type': 'bool',
            'label': 'Fullscreen',
            'default': True
        },
        {
            'option': 'config_file',
            'type': 'file',
            'label': 'Config file',
            'default': get_default_config_path('retroarch.cfg')
        }
    ]

    @property
    def platforms(self):
        return [core[2] for core in LIBRETRO_CORES]

    def get_platform(self):
        game_core = self.game_config.get('core')
        if game_core:
            for core in LIBRETRO_CORES:
                if core[1] == game_core:
                    return core[2]
        return ''

    def get_core_path(self, core):
        return os.path.join(settings.RUNNER_DIR,
                            'retroarch/cores/{}_libretro.so'.format(core))

    def get_version(self, use_default=True):
        return self.game_config['core']

    def is_retroarch_installed(self):
        return os.path.exists(self.get_executable())

    def is_installed(self, core=None):
        if self.game_config.get('core') and core is None:
            core = self.game_config['core']
        if not core or self.runner_config.get('runner_executable'):
            return self.is_retroarch_installed()
        is_core_installed = os.path.exists(self.get_core_path(core))
        return self.is_retroarch_installed() and is_core_installed

    def install(self, version=None, downloader=None, callback=None):
        def install_core():
            if not version:
                if callback:
                    callback()
            else:
                super(libretro, self).install(version, downloader, callback)

        if not self.is_retroarch_installed():
            super(libretro, self).install(version=None,
                                          downloader=downloader,
                                          callback=install_core)
        else:
            super(libretro, self).install(version, downloader, callback)

    def get_run_data(self):
        return {
            'command': [self.get_executable()] + self.get_runner_parameters()
        }

    def get_config_file(self):
        return self.runner_config.get('config_file') or get_default_config_path('retroarch.cfg')

    def get_system_directory(self, retro_config):
        """Return the system directory used for storing BIOS and firmwares."""
        system_directory = retro_config['system_directory']
        if not system_directory or system_directory == 'default':
            system_directory = get_default_config_path('system')
        return os.path.expanduser(system_directory)

    def prelaunch(self):
        config_file = self.get_config_file()
<<<<<<< HEAD
=======
        if not os.path.exists(config_file):
            logger.warning("Unable to find retroarch config. Expect erratic behavior")
            return True
        retro_config = RetroConfig(config_file)
>>>>>>> eea4985d

        # Create retroarch.cfg if it doesn't exist.
        if not os.path.exists(config_file):
            f = open(config_file, 'w')
            f.write('# Lutris RetroArch Configuration')
            f.close()

            # Build the default config settings.
            retro_config = RetroConfig(config_file)
            retro_config['libretro_directory'] = get_default_config_path('cores')
            retro_config['libretro_info_path'] = get_default_config_path('info')
            retro_config['content_database_path'] = get_default_config_path('database/rdb')
            retro_config['cheat_database_path'] = get_default_config_path('database/cht')
            retro_config['cursor_directory'] = get_default_config_path('database/cursors')
            retro_config['screenshot_directory'] = get_default_config_path('screenshots')
            retro_config['input_remapping_directory'] = get_default_config_path('remaps')
            retro_config['video_shader_dir'] = get_default_config_path('shaders')
            retro_config['core_assets_directory'] = get_default_config_path('downloads')
            retro_config['thumbnails_directory'] = get_default_config_path('thumbnails')
            retro_config['playlist_directory'] = get_default_config_path('playlists')
            retro_config['joypad_autoconfig_dir'] = get_default_config_path('autoconfig')
            retro_config['rgui_config_directory'] = get_default_config_path('config')
            retro_config['overlay_directory'] = get_default_config_path('overlay')
            retro_config['assets_directory'] = get_default_config_path('assets')
            retro_config.save()
        else:
            retro_config = RetroConfig(config_file)

        core = self.game_config.get('core')
        info_file = os.path.join(get_default_config_path('info'),
                                 '{}_libretro.info'.format(core))
        if os.path.exists(info_file):
            core_config = RetroConfig(info_file)
            try:
                firmware_count = int(core_config['firmware_count'])
            except (ValueError, TypeError):
                firmware_count = 0
            system_path = self.get_system_directory(retro_config)
            notes = core_config['notes'] or ''
            checksums = {}
            if notes.startswith('Suggested md5sums:'):
                parts = notes.split('|')
                for part in parts[1:]:
                    checksum, filename = part.split(' = ')
                    checksums[filename] = checksum
            for index in range(firmware_count):
                firmware_filename = core_config['firmware%d_path' % index]
                firmware_path = os.path.join(system_path, firmware_filename)
                if os.path.exists(firmware_path):
                    if firmware_filename in checksums:
                        checksum = system.get_md5_hash(firmware_path)
                        if checksum == checksums[firmware_filename]:
                            checksum_status = 'Checksum good'
                        else:
                            checksum_status = 'Checksum failed'
                    else:
                        checksum_status = 'No checksum info'
                    logger.info("Firmware '{}' found ({})".format(firmware_filename,
                                                                  checksum_status))
                else:
                    logger.warning("Firmware '{}' not found!".format(firmware_filename))

                # Before closing issue #431
                # TODO check for firmware*_opt and display an error message if
                # firmware is missing
                # TODO Add dialog for copying the firmware in the correct
                # location

        return True

    def get_runner_parameters(self):
        parameters = []
        # Fullscreen
        fullscreen = self.runner_config.get('fullscreen')
        if fullscreen:
            parameters.append('--fullscreen')

        parameters.append('--config={}'.format(self.get_config_file()))
        return parameters

    def play(self):
        command = [self.get_executable()]

        command += self.get_runner_parameters()

        # Core
        core = self.game_config.get('core')
        if not core:
            return {
                'error': 'CUSTOM',
                'text': "No core has been selected for this game"
            }
        command.append('--libretro={}'.format(self.get_core_path(core)))

        # Main file
        file = self.game_config.get('main_file')
        if not file:
            return {
                'error': 'CUSTOM',
                'text': 'No game file specified'
            }
        if not os.path.exists(file):
            return {
                'error': 'FILE_NOT_FOUND',
                'file': file
            }
        command.append(file)
        return {'command': command}<|MERGE_RESOLUTION|>--- conflicted
+++ resolved
@@ -171,13 +171,6 @@
 
     def prelaunch(self):
         config_file = self.get_config_file()
-<<<<<<< HEAD
-=======
-        if not os.path.exists(config_file):
-            logger.warning("Unable to find retroarch config. Expect erratic behavior")
-            return True
-        retro_config = RetroConfig(config_file)
->>>>>>> eea4985d
 
         # Create retroarch.cfg if it doesn't exist.
         if not os.path.exists(config_file):
